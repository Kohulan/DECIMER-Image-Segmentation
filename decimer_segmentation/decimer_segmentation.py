"""
 * This Software is under the MIT License
 * Refer to LICENSE or https://opensource.org/licenses/MIT for more information
 * Written by ©Kohulan Rajan 2020
"""
import os
import requests
import cv2
import argparse
import warnings
import numpy as np
from copy import deepcopy
from itertools import cycle
from multiprocessing import Pool
from pdf2image import convert_from_path
from pdf2image.exceptions import PDFInfoNotInstalledError
from typing import List, Tuple
from PIL import Image
from .complete_structure import complete_structure_mask
from .mrcnn import model as modellib
from .mrcnn import visualize
from .mrcnn import moldetect


warnings.filterwarnings("ignore")

# Root directory of the project
ROOT_DIR = os.path.dirname(os.path.dirname(os.getcwd()))


class InferenceConfig(moldetect.MolDetectConfig):
    """
    Inference configuration class for MRCNN
    """

    # Run detection on one image at a time
    GPU_COUNT = 1
    IMAGES_PER_GPU = 1
    DETECTION_MIN_CONFIDENCE = 0.7


def segment_chemical_structures_from_file(
    file_path: str,
    expand: bool = True,
    poppler_path=None,
) -> List[np.array]:
    """
    This function runs the segmentation model as well as the mask expansion
    on a pdf document or an image of a page from a scientific publication.
    It returns a list of segmented chemical structure depictions (np.array)

    Args:
        file_path (str): image of a page from a scientific publication
        expand (bool): indicates whether or not to use mask expansion
        poppler_path: Windows users need to specify the path of their
                        Poppler installation

    Returns:
        List[np.array]: expanded segments (shape: (h, w, num_masks))
    """
    if file_path[-3:].lower() == "pdf":
        try:
            images = convert_from_path(file_path, 300, poppler_path=poppler_path)
        except PDFInfoNotInstalledError:
            poppler_path = "C:\\Program Files (x86)\\poppler-0.68.0\\bin"
            images = convert_from_path(file_path, 300, poppler_path=poppler_path)
        images = [np.array(image) for image in images]
    else:
        images = [cv2.imread(file_path)]
    if len(images) > 1:
        with Pool(4) as pool:
            starmap_args = [(im, expand) for im in images]
            segments = pool.starmap(segment_chemical_structures, starmap_args)
            segments = [su for li in segments for su in li]
    else:
        segments = segment_chemical_structures(images[0])
    return segments


def segment_chemical_structures(
    image: np.array,
    expand: bool = True,
    visualization: bool = False,
) -> List[np.array]:
    """
    This function runs the segmentation model as well as the mask expansion
    -> returns a List of segmented chemical structure depictions (np.array)

    Args:
        image (np.array): image of a page from a scientific publication
        expand (bool): indicates whether or not to use mask expansion
        visualization (bool): indicates whether or not to visualize the
                                results (only works in Jupyter notebook)

    Returns:
        List[np.array]: expanded segments sorted in top->bottom, left->right order with
        a certain tolerance for grouping into "lines"(shape: (h, w, num_masks))
    """
    if not expand:
        masks, bboxes, _ = get_mrcnn_results(image)
    else:
        masks = get_expanded_masks(image)

    segments, bboxes = apply_masks(image, masks)

    if visualization:
        visualize.display_instances(
            image=image,
            masks=masks,
            class_ids=np.array([0] * len(bboxes)),
            boxes=np.array(bboxes),
            class_names=np.array(["structure"] * len(bboxes)),
        )

    if len(segments) > 0:
        segments, bboxes = sort_segments_bboxes(segments, bboxes)

    segments = [segment for segment in segments
                if segment.shape[0] > 0
                if segment.shape[1] > 0]

    return segments


def determine_depiction_size_with_buffer(
    bboxes: List[Tuple[int, int, int, int]]
) -> Tuple[int, int]:
    """
    This function takes a list of bounding boxes and returns 1.1 * the maximal
    depiction size (height, width) of the depicted chemical structures.

    Args:
        bboxes (List[Tuple[int, int, int, int]]): bounding boxes of the structure
            depictions (y0, x0, y1, x1)

    Returns:
        Tuple [int, int]: average depiction size (height, width)
    """
    heights = []
    widths = []
    for bbox in bboxes:
        height = bbox[2] - bbox[0]
        width = bbox[3] - bbox[1]
        heights.append(height)
        widths.append(width)
    height = int(1.1 * np.max(heights))
    width = int(1.1 * np.max(widths))
    return height, width


def sort_segments_bboxes(
    segments: List[np.array],
    bboxes: List[Tuple[int, int, int, int]],  # (y0, x0, y1, x1)
    same_row_pixel_threshold=50,
) -> Tuple[np.array, List[Tuple[int, int, int, int]]]:
    """
    Sorts segments and bounding boxes in "reading order"

    Args:
        segments - image segments to be sorted
        bboxes - bounding boxes containing edge coordinates of the image segments
        same_row_pixel_threshold - how many pixels apart can two pixels be to be
            considered "on the same row"

    Returns:
        segments and bboxes in reading order
    """

    # Sort by y-coordinate (top-to-bottom reading order)
    sorted_bboxes = sorted(bboxes, key=lambda bbox: bbox[0])

    # Group bounding boxes by rows based on y-coordinate
    rows = []
    current_row = [sorted_bboxes[0]]
    for bbox in sorted_bboxes[1:]:
        if (
            abs(bbox[0] - current_row[-1][0]) < same_row_pixel_threshold
        ):  # You can adjust this threshold as needed
            current_row.append(bbox)
        else:
            rows.append(
                sorted(current_row, key=lambda x: x[1])
            )  # Sort by x-coordinate within each row
            current_row = [bbox]
    rows.append(sorted(current_row, key=lambda x: x[1]))  # Sort the last row

    # Flatten the list of rows and return
    sorted_bboxes = [bbox for row in rows for bbox in row]

    sorted_segments = [segments[bboxes.index(bbox)] for bbox in sorted_bboxes]
    return sorted_segments, sorted_bboxes


def load_model() -> modellib.MaskRCNN:
    """
    This function loads the segmentation model and returns it. The weights
    are downloaded if necessary.

    Returns:
        modellib.MaskRCNN: MRCNN model with trained weights
    """
    # Define directory with trained model weights
    root_dir = os.path.split(__file__)[0]
    model_path = os.path.join(root_dir, "mask_rcnn_molecule.h5")
    # Download trained weights if needed
    if not os.path.exists(model_path):
        print("Downloading model weights...")
<<<<<<< HEAD
        url = "https://zenodo.org/record/10663579/files/mask_rcnn_molecule.h5?download=1"
=======
        url = "https://zenodo.org/records/10142866/files/mask_rcnn_molecule.h5?download=1"
>>>>>>> c990944a
        req = requests.get(url, allow_redirects=True)
        with open(model_path, "wb") as model_file:
            model_file.write(req.content)
        print("Successfully downloaded the segmentation model weights!")
    # Create model object in inference mode.
    model = modellib.MaskRCNN(mode="inference", model_dir=".", config=InferenceConfig())
    # Load weights
    model.load_weights(model_path, by_name=True)
    return model


def get_expanded_masks(image: np.array) -> np.array:
    """
    This function runs the segmentation model and returns an
    array with the masks (shape: height, width, num_masks).
    Slicing along the third axis of the output of this function
    yields a binary array of shape (h, w) for a single structure.

    Args:
        image (np.array): image of a page from a scientific publication

    Returns:
        np.array: expanded masks (shape: (h, w, num_masks))
    """
    # Structure detection with MRCNN
    masks, bboxes, _ = get_mrcnn_results(image)
    if len(bboxes) == 0:
        return masks
    size = determine_depiction_size_with_buffer(bboxes)
    # Mask expansion
    expanded_masks = complete_structure_mask(
        image_array=image,
        mask_array=masks,
        max_depiction_size=size,
        debug=False
    )
    return expanded_masks


def get_mrcnn_results(
    image: np.array,
) -> Tuple[np.array, List[Tuple[int]], List[float]]:
    """
    This function runs the segmentation model as well as the mask
    expansion mechanism and returns an array with the masks (shape:
    height, width, num_masks), a list of bounding boxes and a list
    of confidence scores.
    Slicing along the third axis of the mask output of this function
    yields a binary array of shape (h, w) for a single structure.

    Args:
        image (np.array): image of a page from a scientific publication
    Returns:
        np.array: expanded masks (shape: (h, w, num_masks))
        List[Tuple[int]]: bounding boxes [(y0, x0, y1, x1), ...]
        List[float]: confidence scores
    """
    results = model.detect([image], verbose=1)
    scores = results[0]["scores"]
    bboxes = results[0]["rois"]
    masks = results[0]["masks"]
    return masks, bboxes, scores


def apply_masks(image: np.array, masks: np.array) -> List[np.array]:
    """
    This function takes an image and the masks for this image
    (shape: (h, w, num_structures)) and returns a list of segmented
    chemical structure depictions (np.array)

    Args:
        image (np.array): image of a page from a scientific publication
        masks (np.array): masks (shape: (h, w, num_masks))

    Returns:
        List[np.array]: segmented chemical structure depictions
    """
    masks = [masks[:, :, i] for i in range(masks.shape[2])]
    if len(masks) == 0:
        return [], []
    segmented_images_bboxes = map(apply_mask, cycle([image]), masks)
    segmented_images, bboxes = list(zip(*list(segmented_images_bboxes)))
    return segmented_images, bboxes


def apply_mask(image: np.array, mask: np.array) -> np.array:
    """
    This function takes an image and a mask for this image (shape: (h, w))
    and returns a segmented chemical structure depictions (np.array)

    Args:
        image (np.array): image of a page from a scientific publication
        masks (np.array): binary mask (shape: (h, w))

    Returns:
        np.array: segmented chemical structure depiction
        Tuple[int]: (y0, x0, y1, x1)
    """
    # TODO: Further cleanup
    im = deepcopy(image)
    for channel in range(image.shape[2]):
        im[:, :, channel] = im[:, :, channel] * mask
    masked_image, bbox = get_masked_image(deepcopy(image), mask)
    x, y, w, h = bbox
    im_gray = cv2.cvtColor(masked_image, cv2.COLOR_RGB2GRAY)
    _, im_bw = cv2.threshold(im_gray, 128, 255, cv2.THRESH_BINARY | cv2.THRESH_OTSU)
    # Removal of transparent layer and generation of segment
    _, alpha = cv2.threshold(im_bw, 0, 255, cv2.THRESH_BINARY)
    b, g, r = cv2.split(image)
    rgba = [b, g, r, alpha]
    dst = cv2.merge(rgba, 4)
    background = dst[y : y + h, x : x + w]
    trans_mask = background[:, :, 3] == 0
    background[trans_mask] = [255, 255, 255, 255]
    return background, (y, x, y + h, x + w)


def get_masked_image(image: np.array, mask: np.array) -> np.array:
    """
    This function takes an image and a masks for this image
    (shape: (h, w)) and returns the masked image where only the
    masked area is not completely white and a bounding box of the
    segmented object

    Args:
        image (np.array): image of a page from a scientific publication
        mask (np.array): masks (shape: (h, w, num_masks))

    Returns:
        List[np.array]: segmented chemical structure depictions
        List[int]: bounding box of segmented object
    """
    for channel in range(image.shape[2]):
        image[:, :, channel] = image[:, :, channel] * mask[:, :]
    # Remove unwanted background
    grayscale = cv2.cvtColor(image, cv2.COLOR_BGR2GRAY)
    _, thresholded = cv2.threshold(grayscale, 0, 255, cv2.THRESH_OTSU)
    bbox = cv2.boundingRect(thresholded)

    masked_image = np.zeros(image.shape).astype(np.uint8)
    masked_image = visualize.apply_mask(masked_image, mask, [1, 1, 1])
    masked_image = Image.fromarray(masked_image)
    masked_image = masked_image.convert("RGB")
    return np.array(masked_image), bbox


def save_images(images: List[np.array], path: str, name: str) -> None:
    """
    This function takes an array of np.array images, an output path
    and an ID for the name generation and saves the images as png files
    ("$name_$index.png).

    Args:
        images (List[np.array]): Images
        path (str): Output directory
        name (str): name for filename generation
    """
    if not os.path.exists(path):
        os.makedirs(path, exist_ok=True)
    for index in range(len(images)):
        filename = f"{name}_{index}.png"
        file_path = os.path.join(path, filename)
        cv2.imwrite(file_path, images[index])


def get_bnw_image(image: np.array) -> np.array:
    """
    This function takes an image and returns

    Args:
        image (np.array): input image

    Returns:
        np.array: binarized input image
    """
    grayscale_im = cv2.cvtColor(image, cv2.COLOR_BGR2GRAY)
    _, im_bw = cv2.threshold(
        grayscale_im, 128, 255, cv2.THRESH_BINARY | cv2.THRESH_OTSU
    )
    return im_bw


def get_square_image(image: np.array, desired_size: int) -> np.array:
    """
    This function takes an image and resizes it without distortion
    with the result of a square image with an edge length of
    desired_size.

    Args:
        image (np.array): input image
        desired_size (int): desired output image length/height

    Returns:
        np.array: resized output image
    """
    image = Image.fromarray(image)
    old_size = image.size
    grayscale_image = image.convert("L")
    if old_size[0] or old_size[1] != desired_size:
        ratio = float(desired_size) / max(old_size)
        new_size = tuple([int(x * ratio) for x in old_size])
        grayscale_image = grayscale_image.resize(new_size, Image.ANTIALIAS)
    else:
        new_size = old_size
    resized_image = Image.new("L", (desired_size, desired_size), "white")

    resized_image.paste(
        grayscale_image,
        ((desired_size - new_size[0]) // 2, (desired_size - new_size[1]) // 2),
    )
    return np.array(resized_image)


model = load_model()


def main():
    """
    This script takes a file path as an argument (pdf or image), runs DECIMER
    Segmentation on it and saves the segmented structures as PNG images.
    """
    # Handle input arguments
    description = "Segment chemical structures from the scientific literature"
    parser = argparse.ArgumentParser(description=description)
    parser.add_argument(
        "--input", help="Enter the input filename (pdf or image)", required=True
    )
    args = parser.parse_args()
    # Define image path and output path
    input_path = os.path.normpath(args.input)
    # Segment chemical structure depictions
    print("Loading model...")
    print("Segmenting structures...")
    segments = segment_chemical_structures_from_file(input_path)
    # Save segments
    segment_dir = os.path.join(f"{input_path}_output", "segments")
    save_images(segments, segment_dir, os.path.split(input_path)[1][:-4])
    print(f"The segmented images can be found in {segment_dir}")


if __name__ == "__main__":
    main()<|MERGE_RESOLUTION|>--- conflicted
+++ resolved
@@ -205,11 +205,7 @@
     # Download trained weights if needed
     if not os.path.exists(model_path):
         print("Downloading model weights...")
-<<<<<<< HEAD
         url = "https://zenodo.org/record/10663579/files/mask_rcnn_molecule.h5?download=1"
-=======
-        url = "https://zenodo.org/records/10142866/files/mask_rcnn_molecule.h5?download=1"
->>>>>>> c990944a
         req = requests.get(url, allow_redirects=True)
         with open(model_path, "wb") as model_file:
             model_file.write(req.content)
