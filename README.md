# DECIMER-Image-Segmentation

Chemistry looks back at almost a century of publications on chemical compounds, their structures and properties, in scientific articles. Extracting this knowledge (semi-)automatically and making it available to the world in open-access databases is a current challenge. Apart from mining textual information, Optical Chemical Structure Recognition (OCSR), the translation of an image of a chemical structure into a machine-readable representation, is part of this workflow. As the OCSR process requires an image containing a chemical structure, there is a need for a publicly available tool that automatically recognizes and segments chemical structure depictions from scientific publications. This is especially important for older documents which are only available as scanned pages. Here, we present DECIMER (Deep lEarning for Chemical IMagE Recognition) Segmentation, the first open-source, deep learning-based tool for automated recognition and segmentation of chemical structures from the scientific literature.

<<<<<<< HEAD
We are using Mask R-CNN to recognize and segment depictions of chemical structures from the published literature. Mask R-CNN can easily detect chemical image depiction after being trained on data annotated from previously published literature. After detection, a mask expansion algorithm completes potentially incomplete masks. Finally, the resulting chemical structure depictions are segmented and saved as individual image files.
=======
The workflow is divided into two main stages. During the detection step, a deep learning model recognizes chemical structure depictions and creates masks which define their positions on the input page. Subsequently, potentially incomplete masks are expanded in a post-processing workflow. The performance of DECIMER Segmentation has been systematically evaluated on three sets of publications from different publishers. 

By making the source code and the trained model publicly available, we hope to contribute to the development of comprehensive chemical data extraction workflows. In order to facilitate access to DECIMER Segmentation, we also developed a web application. The web application, available at https://decimer.ai, lets the user upload a pdf file and retrieve the segmented structure depictions.

[![GitHub Logo](https://github.com/Kohulan/DECIMER-Image-Segmentation/blob/master/Validation/Abstract1.png)](https://decimer.ai)
>>>>>>> dd5c505d

## Usage

-  To use the scripts clone the repository to your local disk. Mask-RCNN runs on a GPU-enabled PC or simply on CPU, so please do make sure you have all the necessary drivers installed if you are using the GPU.

- Enter the following commands:
```
$ git clone https://github.com/Kohulan/DECIMER-Image-Segmentation
$ cd DECIMER-Image-Segmentation
```
- Download the [trained model](https://storage.googleapis.com/mrcnn-weights/mask_rcnn_molecule.h5)
- Copy the model to DECIMER-Image-Segmentation/model_trained/
- Create a python virtual environment. (We recommend using a conda environment)
```
$ conda create --name DECIMER_IMGSEG python=3.7
$ conda activate DECIMER_IMGSEG
$ conda install pip
$ pip install tensorflow-gpu==2.3.0 pillow opencv-python matplotlib scikit-image imantics IPython pdf2image #Install tensorflow==2.3.0 if you do not have a nVidia GPU
$ python3 DECIMER_Segmentation.py pdf_file_name 

$ python3 Detect_and_save_segmentation.py --input path/to/input/Image (optional)
```
- Segmented images are saved in the output folder (which has the name of the pdf file).

#### Separate usage of model detection and mask expansion

- An example of how to apply the model and the mask expansion separately is given [in this Jupyter Notebook](https://github.com/Kohulan/DECIMER-Image-Segmentation/blob/master/DECIMER_Segmentation_notebook.ipynb).

#### Notes for Windows users:

- Execute DECIMER_Segmentation.py in the Anaconda Powershell Prompt


- If you run into an error with the pdf conversion on Windows, you need to [download poppler](http://blog.alivate.com.au/poppler-windows/) and extract the file.
- Open DECIMER-Image-Segmentation/Utils/pdf_2_img_Convert.py
  
- Look for the following line (line 28):

```
  $   pages = convert_from_path(str(path), 500)
```
- Replace it with the following line (Don't forget to modify the path!)
```
  $   pages = convert_from_path(str(path), 500, poppler_path = 'PATH/TO/POPPLER/bin')
```
- Now, everything should run as described above.




  
  
## Authors 
- [Kohulan](github.com/Kohulan)
- [Otto Brinkhaus](github.com/OBrink)

## decimer.ai

- A web application implementation is available at [decimer.ai](https://decimer.naturalproducts.net), implemented by [Dr.Maria Sorokina](https://github.com/mSorok)

## Citation

- to do

## Project page

[![GitHub Logo](https://github.com/Kohulan/DECIMER-Image-to-SMILES/raw/master/assets/DECIMER.gif)](https://kohulan.github.io/Decimer-Official-Site/)
## More information about our research group

[![GitHub Logo](https://github.com/Kohulan/DECIMER-Image-to-SMILES/blob/master/assets/CheminfGit.png?raw=true)](https://cheminf.uni-jena.de)<|MERGE_RESOLUTION|>--- conflicted
+++ resolved
@@ -2,16 +2,13 @@
 
 Chemistry looks back at almost a century of publications on chemical compounds, their structures and properties, in scientific articles. Extracting this knowledge (semi-)automatically and making it available to the world in open-access databases is a current challenge. Apart from mining textual information, Optical Chemical Structure Recognition (OCSR), the translation of an image of a chemical structure into a machine-readable representation, is part of this workflow. As the OCSR process requires an image containing a chemical structure, there is a need for a publicly available tool that automatically recognizes and segments chemical structure depictions from scientific publications. This is especially important for older documents which are only available as scanned pages. Here, we present DECIMER (Deep lEarning for Chemical IMagE Recognition) Segmentation, the first open-source, deep learning-based tool for automated recognition and segmentation of chemical structures from the scientific literature.
 
-<<<<<<< HEAD
-We are using Mask R-CNN to recognize and segment depictions of chemical structures from the published literature. Mask R-CNN can easily detect chemical image depiction after being trained on data annotated from previously published literature. After detection, a mask expansion algorithm completes potentially incomplete masks. Finally, the resulting chemical structure depictions are segmented and saved as individual image files.
-=======
+
+We are using Mask R-CNN to recognize and segment depictions of chemical structures from the published literature. Mask R-CNN can easily detect chemical image depiction after being trained on data annotated from previously published literature. After detection, a Mask expansion algorithm will go through the detected structures for its completeness. Finally, the Segmentation algorithm segments out the chemical image depictions into individual image files.
 The workflow is divided into two main stages. During the detection step, a deep learning model recognizes chemical structure depictions and creates masks which define their positions on the input page. Subsequently, potentially incomplete masks are expanded in a post-processing workflow. The performance of DECIMER Segmentation has been systematically evaluated on three sets of publications from different publishers. 
 
 By making the source code and the trained model publicly available, we hope to contribute to the development of comprehensive chemical data extraction workflows. In order to facilitate access to DECIMER Segmentation, we also developed a web application. The web application, available at https://decimer.ai, lets the user upload a pdf file and retrieve the segmented structure depictions.
 
 [![GitHub Logo](https://github.com/Kohulan/DECIMER-Image-Segmentation/blob/master/Validation/Abstract1.png)](https://decimer.ai)
->>>>>>> dd5c505d
-
 ## Usage
 
 -  To use the scripts clone the repository to your local disk. Mask-RCNN runs on a GPU-enabled PC or simply on CPU, so please do make sure you have all the necessary drivers installed if you are using the GPU.
